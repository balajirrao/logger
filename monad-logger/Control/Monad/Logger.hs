--- conflicted
+++ resolved
@@ -127,8 +127,6 @@
 
 import Blaze.ByteString.Builder (toByteString)
 
-<<<<<<< HEAD
-=======
 import Prelude hiding (catch)
 
 #if !MIN_VERSION_fast_logger(2, 1, 0) && MIN_VERSION_bytestring(0, 10, 2)
@@ -136,7 +134,6 @@
 import Data.ByteString.Builder (toLazyByteString)
 #endif
 
->>>>>>> 30187e7d
 data LogLevel = LevelDebug | LevelInfo | LevelWarn | LevelError | LevelOther Text
     deriving (Eq, Prelude.Show, Prelude.Read, Ord)
 
@@ -489,15 +486,7 @@
               -> LogStr
               -> LogStr
 defaultLogStr loc src level msg =
-<<<<<<< HEAD
-    "[" `mappend`
-    (case level of
-        LevelOther t -> toLogStr t
-        _ -> toLogStr $ S8.pack $ drop 5 $ show level) `mappend`
-=======
-#if MIN_VERSION_fast_logger(0, 2, 0)
     "[" `mappend` defaultLogLevelStr level `mappend`
->>>>>>> 30187e7d
     (if T.null src
         then mempty
         else "#" `mappend` toLogStr src) `mappend`
@@ -589,77 +578,45 @@
 defaultLoc :: Loc
 defaultLoc = Loc "<unknown>" "<unknown>" "<unknown>" (0,0) (0,0)
 
-<<<<<<< HEAD
+logWithoutLoc :: (MonadLogger Text m, ToLogStr msg) => LogSource -> LogLevel -> msg -> m ()
+logWithoutLoc = monadLoggerLog defaultLoc
+
 logDebugN :: MonadLogger Text m => Text -> m ()
 logDebugN msg =
-    monadLoggerLog defaultLoc "" LevelDebug msg
+    logWithoutLoc "" LevelDebug msg
 
 logInfoN :: MonadLogger Text m => Text -> m ()
 logInfoN msg =
-    monadLoggerLog defaultLoc "" LevelInfo msg
+    logWithoutLoc "" LevelInfo msg
 
 logWarnN :: MonadLogger Text m => Text -> m ()
 logWarnN msg =
-    monadLoggerLog defaultLoc "" LevelWarn msg
+    logWithoutLoc "" LevelWarn msg
 
 logErrorN :: MonadLogger Text m => Text -> m ()
 logErrorN msg =
-    monadLoggerLog defaultLoc "" LevelError msg
+    logWithoutLoc "" LevelError msg
 
 logOtherN :: MonadLogger Text m => LogLevel -> Text -> m ()
 logOtherN level msg =
-    monadLoggerLog defaultLoc "" level msg
+    logWithoutLoc "" level msg
 
 logDebugNS :: MonadLogger Text m => LogSource -> Text -> m ()
 logDebugNS src msg =
-    monadLoggerLog defaultLoc src LevelDebug msg
+    logWithoutLoc src LevelDebug msg
 
 logInfoNS :: MonadLogger Text m => LogSource -> Text -> m ()
 logInfoNS src msg =
-    monadLoggerLog defaultLoc src LevelInfo msg
+    logWithoutLoc src LevelInfo msg
 
 logWarnNS :: MonadLogger Text m => LogSource -> Text -> m ()
 logWarnNS src msg =
-    monadLoggerLog defaultLoc src LevelWarn msg
+    logWithoutLoc src LevelWarn msg
 
 logErrorNS :: MonadLogger Text m => LogSource -> Text -> m ()
 logErrorNS src msg =
-    monadLoggerLog defaultLoc src LevelError msg
+    logWithoutLoc src LevelError msg
 
 logOtherNS :: MonadLogger Text m => LogSource -> LogLevel -> Text -> m ()
 logOtherNS src level msg =
-    monadLoggerLog defaultLoc src level msg
-=======
-logWithoutLoc :: (MonadLogger m, ToLogStr msg) => LogSource -> LogLevel -> msg -> m ()
-logWithoutLoc = monadLoggerLog defaultLoc
-
-logDebugN :: MonadLogger m => Text -> m ()
-logDebugN = logWithoutLoc "" LevelDebug
-
-logInfoN :: MonadLogger m => Text -> m ()
-logInfoN = logWithoutLoc "" LevelInfo
-
-logWarnN :: MonadLogger m => Text -> m ()
-logWarnN = logWithoutLoc "" LevelWarn
-
-logErrorN :: MonadLogger m => Text -> m ()
-logErrorN = logWithoutLoc "" LevelError
-
-logOtherN :: MonadLogger m => LogLevel -> Text -> m ()
-logOtherN = logWithoutLoc ""
-
-logDebugNS :: MonadLogger m => Text -> Text -> m ()
-logDebugNS src = logWithoutLoc src LevelDebug
-
-logInfoNS :: MonadLogger m => Text -> Text -> m ()
-logInfoNS src = logWithoutLoc src LevelInfo
-
-logWarnNS :: MonadLogger m => Text -> Text -> m ()
-logWarnNS src = logWithoutLoc src LevelWarn
-
-logErrorNS :: MonadLogger m => Text -> Text -> m ()
-logErrorNS src = logWithoutLoc src LevelError
-
-logOtherNS :: MonadLogger m => Text -> LogLevel -> Text -> m ()
-logOtherNS = logWithoutLoc
->>>>>>> 30187e7d
+    logWithoutLoc src level msg